mod args_parser;
mod logger;
mod utils;
mod defs;
mod parser;
mod compiler;
mod location;
mod token;
mod lexer;

<<<<<<< HEAD
use logger::{Log, DEBUG, OK, WARN, ERR,};
=======
use logger::{logger, DEBUG, OK, WARN, ERR, FATAL, at, At, WTF};
use lexer::Lexer;
>>>>>>> 955cc5db
use args_parser::ARGS;
use defs::TEMP_FILE;

fn main() {
    log!(WARN, "The compiler is still in development, expect FREQUENT bugs, crashes, and missing features.");

    // init args
    args_parser::parse();
    log!(DEBUG, "{:#?}", unsafe{&ARGS});

    let main_file = utils::reader(unsafe{&ARGS.infile});


    let token_stream = Lexer::new(main_file, unsafe{ARGS.infile}).lex();
    for token in &token_stream {
        log!(DEBUG, "{}", token);
    }

<<<<<<< HEAD
    unsafe{logger::check_err();}

    let output = compiler::compiler(token_stream);

    unsafe{logger::check_err();}




    log!(DEBUG, format!("asm output:\n{:?}", &output));

    if unsafe{ARGS.asm} {
        utils::writer(unsafe{ARGS.outfile}, &output);
        log!(OK, format!("Asm output written to `{}`", unsafe{ARGS.outfile}));
        std::process::exit(0);
    }

    log!(FATAL, "assembler not yet implemented");

    unsafe{logger::check_warn();}
=======
    //
    //
    // if token_stream.0.is_empty() {
    //     log!(WTF, "File not Empty yet token stream has no data ?!??");
    // }
    //
    // unsafe{logger::check_err();}
    //
    // let output = compiler::compiler(token_stream);
    //
    // unsafe{logger::check_err();}
    //
    //
    //
    //
    // log!(DEBUG, "asm output:\n{:?}", &output);
    //
    // if unsafe{ARGS.asm} {
    //     utils::writer(unsafe{ARGS.outfile}, &output);
    //     log!(OK, "Asm output written to `{}`", unsafe{ARGS.outfile});
    //     std::process::exit(0);
    // }
    //
    // log!(FATAL, "assembler not yet implemented");
    //
    // unsafe{logger::check_warn();}
>>>>>>> 955cc5db
}
<|MERGE_RESOLUTION|>--- conflicted
+++ resolved
@@ -2,83 +2,53 @@
 mod logger;
 mod utils;
 mod defs;
-mod parser;
-mod compiler;
+// mod parser;
+// mod compiler;
 mod location;
 mod token;
 mod lexer;
 
-<<<<<<< HEAD
-use logger::{Log, DEBUG, OK, WARN, ERR,};
-=======
-use logger::{logger, DEBUG, OK, WARN, ERR, FATAL, at, At, WTF};
+
+pub use logger::{Log, Level, WARN, DEBUG, OK, ERR, FATAL};
+pub use location::Location;
 use lexer::Lexer;
->>>>>>> 955cc5db
 use args_parser::ARGS;
-use defs::TEMP_FILE;
+// use defs::TEMP_FILE;
 
 fn main() {
-    log!(WARN, "The compiler is still in development, expect FREQUENT bugs, crashes, and missing features.");
+    log!(WARN, "The compiler is still in development, expect FREQUENT bugs, crashes, and missing features.").print();
 
     // init args
     args_parser::parse();
-    log!(DEBUG, "{:#?}", unsafe{&ARGS});
+    log!(DEBUG, "{:#?}", unsafe{&ARGS}).print();
 
     let main_file = utils::reader(unsafe{&ARGS.infile});
 
 
     let token_stream = Lexer::new(main_file, unsafe{ARGS.infile}).lex();
     for token in &token_stream {
-        log!(DEBUG, "{}", token);
+        log!(DEBUG, "{}", token).print();
     }
 
-<<<<<<< HEAD
-    unsafe{logger::check_err();}
+    Log::print_all_checked();
 
-    let output = compiler::compiler(token_stream);
-
-    unsafe{logger::check_err();}
+    // let output = compiler::compiler(token_stream);
+    //
+    // unsafe{logger::check_err();}
 
 
 
 
-    log!(DEBUG, format!("asm output:\n{:?}", &output));
-
-    if unsafe{ARGS.asm} {
-        utils::writer(unsafe{ARGS.outfile}, &output);
-        log!(OK, format!("Asm output written to `{}`", unsafe{ARGS.outfile}));
-        std::process::exit(0);
-    }
-
-    log!(FATAL, "assembler not yet implemented");
-
-    unsafe{logger::check_warn();}
-=======
-    //
-    //
-    // if token_stream.0.is_empty() {
-    //     log!(WTF, "File not Empty yet token stream has no data ?!??");
-    // }
-    //
-    // unsafe{logger::check_err();}
-    //
-    // let output = compiler::compiler(token_stream);
-    //
-    // unsafe{logger::check_err();}
-    //
-    //
-    //
-    //
     // log!(DEBUG, "asm output:\n{:?}", &output);
     //
     // if unsafe{ARGS.asm} {
     //     utils::writer(unsafe{ARGS.outfile}, &output);
-    //     log!(OK, "Asm output written to `{}`", unsafe{ARGS.outfile});
+    //     Log::print_all();
+    //     log!(NOW, OK, "Asm output written to `{}`", unsafe{ARGS.outfile});
     //     std::process::exit(0);
     // }
     //
     // log!(FATAL, "assembler not yet implemented");
-    //
-    // unsafe{logger::check_warn();}
->>>>>>> 955cc5db
+
+    Log::print_all();
 }
